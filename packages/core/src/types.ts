import type { BaseStack } from './BaseStack.js';
import { ResourceComposer } from './ResourceComposer.js';

export type FunctionLike<Params extends unknown[] = [], Return = unknown> = (...args: Params) => Return;
export type AnyFunction = FunctionLike<unknown[], unknown>;
// eslint-disable-next-line @typescript-eslint/no-explicit-any
export type AnyClass = { new (...args: any[]): any };

/**
 * Accept any type of key, including string, number, or symbol, Like `keyof any`.
 * This is useful for generic programming where the key type is not known in advance.
 * It allows for more flexibility in defining data structures and algorithms that can work with different key types.
 */
export type AnyKey = string | number | symbol;

<<<<<<< HEAD
// eslint-disable-next-line @typescript-eslint/no-explicit-any
export type InferConfigureComposerFunc<T> = T extends (...args: any[]) => ManifestComposer<infer R> ? R : never;
=======
export type InferResourceBuilder<T> = T extends ResourceComposer<infer R> ? R : never;
// eslint-disable-next-line @typescript-eslint/no-explicit-any
export type InferResourceBuilderFunction<T> = T extends (...args: any[]) => ResourceComposer<infer R> ? R : never;
>>>>>>> 676ba5f9
/**
 * Any String for literal types without losing autocompletion.
 */
export type AnyString = string & {};

export interface KubricateConfig {
  stacks?: Record<string, BaseStack>;
}

export type LogLevel = 'silent' | 'error' | 'warn' | 'info' | 'debug';

export interface BaseLogger {
  level: LogLevel;
  log(message: string): void;
  info(message: string): void;
  warn(message: string): void;
  error(message: string): void;
  debug(message: string): void;
}

export class SilentLogger implements BaseLogger {
  level: LogLevel = 'silent';
  log() {}
  info() {}
  warn() {}
  error() {}
  debug() {}
}<|MERGE_RESOLUTION|>--- conflicted
+++ resolved
@@ -13,14 +13,8 @@
  */
 export type AnyKey = string | number | symbol;
 
-<<<<<<< HEAD
 // eslint-disable-next-line @typescript-eslint/no-explicit-any
-export type InferConfigureComposerFunc<T> = T extends (...args: any[]) => ManifestComposer<infer R> ? R : never;
-=======
-export type InferResourceBuilder<T> = T extends ResourceComposer<infer R> ? R : never;
-// eslint-disable-next-line @typescript-eslint/no-explicit-any
-export type InferResourceBuilderFunction<T> = T extends (...args: any[]) => ResourceComposer<infer R> ? R : never;
->>>>>>> 676ba5f9
+export type InferConfigureComposerFunc<T> = T extends (...args: any[]) => ResourceComposer<infer R> ? R : never;
 /**
  * Any String for literal types without losing autocompletion.
  */
